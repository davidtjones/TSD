[build-system]
requires = ["setuptools>=42", "wheel"]
build-backend = "setuptools.build_meta"

[project]
name = "textmark"
<<<<<<< HEAD
version = "0.1.0"
=======
version = "0.2.0"
>>>>>>> 6cef0816
description = "Text annotation utilities for computer vision pipelines."
authors = [
    { name = "David Jones", email = "d.t.jones@outlook.com" },
]
maintainers = [
    { name = "David Jones", email = "d.t.jones@outlook.com" },
]
license = { file="LICENSE" }
readme = "README.md"
keywords = ["text", "annotation", "vision"]
dependencies = [
    "numpy>1.26.0",
    "Pillow>10.0.0",
    "requests",
    "shapely>2.0.0"
]

[project.urls]
homepage = "https://github.com/davidtjones/textmark"
repository = "https://github.com/davidtjones/textmark"<|MERGE_RESOLUTION|>--- conflicted
+++ resolved
@@ -4,11 +4,7 @@
 
 [project]
 name = "textmark"
-<<<<<<< HEAD
-version = "0.1.0"
-=======
 version = "0.2.0"
->>>>>>> 6cef0816
 description = "Text annotation utilities for computer vision pipelines."
 authors = [
     { name = "David Jones", email = "d.t.jones@outlook.com" },
